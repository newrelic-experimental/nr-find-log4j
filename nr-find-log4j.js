const https = require('https');
const readline = require("readline");
const fs = require('fs');

const INTRO_TEXT = `
Per CVE-2021-44228 ( https://nvd.nist.gov/vuln/detail/CVE-2021-44228 ),
Apache log4j2 versions < 2.15.0 are vulnerable to remote code execution
and data exfiltration.

This script will scan your New Relic account(s) for java services that
report usage of log4j-core, and generate a manifest containing each
suspect service with the version of log4j-core reported by New Relic APM.

Note that this script may generate false positives and false negatives.
It is intended to assist your own investigation of potentially vulnerable
systems, and does not provide any strong guarantees or proof of
non-vulnerability.

The script requires a New Relic *User* API key. To get your key,
visit https://one.newrelic.com/launcher/api-keys-ui.launcher and either
copy an existing USER key (use the 'Copy key' action in the '...' menu)
or create a new one with the *Create a key* button.

Executing this script may take some time if you have many java services.

Command-line options:
    --csv           output findings in CSV format (default)
    --json          output findings in JSON format
    --all-services  include services that do NOT report presence of log4j-core

Disclaimer

This tool is provided by New Relic AS IS, without warranty of any kind.
New Relic does not guarantee that the tool will: not cause any disruption
to services or systems; provide results that are complete or 100% accurate;
correct or cure any detected vulnerability; or provide specific remediation
advice.

`;

const REGIONS = {
    'us': 'https://api.newrelic.com/graphql',
    'eu': 'https://api.eu.newrelic.com/graphql'
};

let NERDGRAPH_URL = REGIONS['us'];

const STATE = {
    apiKey: undefined,
    accountIds: undefined,
    region: 'us'
};

const QUERIES = {
    accessibleAccounts: `query getAccounts {
        actor {
          accounts {
            id
            name
          }
        }
      }`,
    getJavaEntities: `query getJavaEntities {
        actor {
          entitySearch(query: "language = 'java' AND reporting IS true") {
            count
            results {
              nextCursor
              entities {
                ... on ApmApplicationEntityOutline {
                  guid
                  name
                  applicationId
                  accountId
                  reporting
                }
              }
            }
          }
        }
      }`,
    getMoreJavaEntities: `query getMoreJavaEntities($cursor:String!) {
        actor {
          entitySearch(query: "language = 'java' AND reporting IS true") {
            count
            results(cursor: $cursor) {
              nextCursor
              entities {
                ... on ApmApplicationEntityOutline {
                  guid
                  name
                  applicationId
                  accountId
                  reporting
                }
              }
            }
          }
        }
      }`,
    log4jmodulesInEntity: `query getEntity($entityGuid:EntityGuid!) {
        actor {
          entity(guid: $entityGuid) {
            ... on ApmApplicationEntity {
              guid
              name
              applicationInstances {
                environmentAttributes(filter: {equals: "JVM arguments"}) {
                    attribute
                    value
                }
                modules(filter: {contains: "log4j-core"}) {
                  name
                  version
                  attributes {
                    name
                    value
                  }
                }
              }
              accountId
              applicationId
              runningAgentVersions {
                maxVersion
                minVersion
              }
              language
            }
          }
        }
      }`,
    getLog4jmodulesInAccount: `query getAccountModules($accountId: Int!) {
        actor {
          account(id: $accountId) {
            agentEnvironment {
              modules(filter: {contains: "log4j-core"}) {
                nextCursor
                results {
                  details {
                    name
                    host
                  }
                  loadedModules {
                    name
                    version
                    attributes {
                      name
                      value
                    }
                  }
                  applicationGuids
                }
              }
            }
          }
        }
      }`,
      getMoreLog4jmodulesInAccount: `query getAccountModules($accountId: Int!, $cursor: String!) {
        actor {
          account(id: $accountId) {
            agentEnvironment {
              modules(filter: {contains: "log4j-core"}, cursor: $cursor) {
                nextCursor
                results {
                  details {
                    name
                    host
                  }
                  loadedModules {
                    name
                    version
                    attributes {
                      name
                      value
                    }
                  }
                  applicationGuids
                }
              }
            }
          }
        }
      }`
};

function requestRegion(state) {
    const rl = readline.createInterface({
        input: process.stdin,
        output: process.stdout
    });
    rl.question(`What region shall we examine (options: ${Object.keys(REGIONS).join(' ')}; default: us)? `,
        (region) => {
            rl.close();
            if (region) {
                region = region.toLowerCase();
                if (REGIONS[region]) {
                    state.region = region;
                    NERDGRAPH_URL = REGIONS[region];
                } else {
                    process.stdout.write(`\nPlease enter a valid region name, or just hit 'return' to default to the US region.\nValid options are: ${Object.keys(REGIONS).join(' ')}\n`);
                    process.exit(2);
                }
            }
            process.stdout.write(`API endpoint: ${NERDGRAPH_URL}\n`);

            requestApiKey(state);
        }
    );
}

/**
 * Prompt the user to enter an API key from the console, then test the key by fetching the accessible accounts list.
 * 
 * If ≥ 1 account is successfully read, then this function executes `findServices()`. Otherwise, prints an error and exits.
 * 
 * @param {out} state - an object whose apiKey and accountIds properties will be populated by this call
 */
function requestApiKey(state) {
    const rl = readline.createInterface({
        input: process.stdin,
        output: process.stdout
    });
    rl.question("\nWhat is your New Relic User API Key? ",
        async (key) => {
            rl.close();
            // Track when we starterd scanning
            state.scanStarted = Date.now();

            process.stdout.write('Checking api key... ');
            state.apiKey = key;
            const accountIds = await fetchAccountIds(state);
            if (accountIds != undefined && accountIds.length > 0) {
                state.accountIds = accountIds;
                process.stdout.write(` OK, found ${accountIds.length} accounts.\n`);
                await findServices(state);
            } else {
                process.stdout.write('ERROR, api key is invalid or I failed to connect to New Relic API.\n');
                process.exit(1);
            }
        }
    );
}

/**
 * Connect to New Relic API and retrieve the list of accessible account IDs for the api key `state.apiKey`
 * 
 * @param {in} state - an object containing an `apiKey` property
 * @returns an array of New Relic accountIds, or undefined on failure
 */
async function fetchAccountIds(state) {
    try {
        const res = await nerdgraphQuery(state.apiKey, QUERIES.accessibleAccounts);
        const accountIds = res['actor']['accounts'].map(a => a['id']);
        return accountIds;
    } catch (err) {
        process.stderr.write(`Error requesting accessible accounts from New Relic api.\n`);
        process.stderr.write(err.toString() + '\n');
        return undefined;
    }
}

/**
 * Fetch all java services and populate `state.applications` with summaries of each, using the service guid as a key.
 * 
 * @param state - object containing `apiKey` and `accountIds` properties; `applications` property will be populated w/ a dictionary of service metadata
 */
async function findServices(state) {
    process.stdout.write('Scanning your accounts, this may take some time...\n');

    state.applications = state.applications || {};

    var resultSet = await nerdgraphQuery(state.apiKey, QUERIES.getJavaEntities);
    const entityCount = resultSet['actor']['entitySearch']['count'];
    process.stdout.write(`Checking ${entityCount} java services...   `);

    var batch = 1;
    while (resultSet) {
        for (const application of resultSet['actor']['entitySearch']['results']['entities']) {
            if (application['guid']) {
                application['nrUrl'] = `https://rpm.newrelic.com/accounts/${application['accountId']}/applications/${application['applicationId']}/environment`;
                state.applications[application['guid']] = application;
            }
        }

        const cursor = resultSet['actor']['entitySearch']['results']['nextCursor'];
        if (cursor) {
            const glyphs = '|/-\\';
            process.stdout.write(`\b\b\b ${glyphs.charAt(batch % glyphs.length)} `);
            batch += 1;
            resultSet = await nerdgraphQuery(state.apiKey, QUERIES.getMoreJavaEntities, {cursor});
        } else {
            break;
        }
    }
    process.stdout.write(`\b\b\b done. Actual service count is ${Object.values(state.applications).length}.\n`);

    // We prefer findModulesByAccount() because it uses a more efficent API, but we've
    //   found some cases where we're not getting complete results.
    // We'll default to an api call per java service until I can figure it out the disparity.
    // Use the `--quick-scan` undocumented command line arg to use the account-level query.
    if (! process.argv.includes('--quick-scan')) {
        await findModulesByEntity(state);
    } else {
        await findModulesByAccount(state);
    }
}

/**
 * Look for the `log4j-core` module in each service in `state.applications`. If found, decorate application metadata with the jar info we have collected.
 * 
 * @param state - object containing `apiKey`, `accountIds`, and `applications` properties; `applications` values will be decorated with log4j-core jar metadata if found
 */
async function findModulesByEntity(state) {
    const entityCount = Object.values(state.applications).length;
    var progress = 0;
    process.stdout.write(`\rScanning modules (service ${progress} of ${entityCount})...      `);

    for (const application of Object.values(state.applications)) {
        try {
            const data = await nerdgraphQuery(state.apiKey, QUERIES.log4jmodulesInEntity, {entityGuid: application['guid']});
            if (data && data['actor'] && data['actor']['entity'] && data['actor']['entity']['applicationInstances']) {
                if (data['actor']['entity']['runningAgentVersions']) {
                    application['agentVersion'] = concatNoneOrMore(data['actor']['entity']['runningAgentVersions']['minVersion'], data['actor']['entity']['runningAgentVersions']['maxVersion']);
                }
                if (data['actor']['entity']['applicationInstances']) {
                    let instanceCount = 0;
                    let hasArgMitigationCount = 0;
                    let upgradedInstanceCount = 0;

                    for (const instance of data['actor']['entity']['applicationInstances']) {
                        if (instance['modules'] && instance['modules'].length > 0) {
                            instanceCount += 1;
                            for (const module of instance['modules']) {
                                const log4jVersion = module['version'];
                                application['log4jJar'] = module['name'];
                                application['log4jJarVersion'] = log4jVersion;
                                if (log4jVersion.startsWith('2.15') || log4jVersion.startsWith('2.16')) {
                                    upgradedInstanceCount += 1;
                                } else {
                                    console.log('non-upgraded instance ', module)
                                }
                                if (module['attributes']) {
                                    for (const attribute of module['attributes']) {
                                        if (attribute['name'] === 'sha1Checksum' && attribute['value']) {
                                            application['log4jJarSha1'] = attribute['value'];
                                        }
                                        if (attribute['name'] === 'sha512Checksum' && attribute['value']) {
                                            application['log4jJarSha512'] = attribute['value'];
                                        }
                                    }
                                }
                            }
                        }
                        if (instance['environmentAttributes']) {
                            for (const attr of instance['environmentAttributes']) {
                                if (attr['value'] === '-Dlog4j2.formatMsgNoLookups=true') {
                                    hasArgMitigationCount += 1;
                                }
                            }
                        }
                    }

                    application['examinedInstances'] = instanceCount;
                    application['upgradedInstances'] = upgradedInstanceCount;
                    application['mitigatedInstances'] = hasArgMitigationCount;
                }
            } else {
              process.stderr.write(`\nWarning: failed to get jar list for ${application['guid']} - please check this service manually at ${application['nrUrl']}\n`);
            }
        } catch (err) {
            process.stderr.write(`\nError fetching data for ${application['guid']}: ${err.toString()}\n`);
        }

        progress += 1;
        process.stdout.write(`\rScanning modules (service ${progress} of ${entityCount})...      `);
    }

    process.stdout.write(`\rScanning modules (service ${entityCount} of ${entityCount})...  done.\n`);

    writeResults(state);
}

/**
 * Look for the `log4j-core` module in each account in `state.accountIds`. If found, decorate application metadata with the jar info we have collected.
 * 
 * Note: this version does not report the running New Relic agent version.
 * 
 * @param state - object containing `apiKey`, `accountIds`, and `applications` properties; `applications` values will be decorated with log4j-core jar metadata if found
 */
 async function findModulesByAccount(state) {
    const accountCount = state.accountIds.length;
    var progress = 0;

    for (const accountId of state.accountIds) {
        progress += 1;
        process.stdout.write(`\rScanning modules (account ${accountId} - ${progress} of ${accountCount})...        `);
        try {
            var data = await nerdgraphQuery(state.apiKey, QUERIES.getLog4jmodulesInAccount, {accountId});

            var batch = 1;
            while (data && data['actor'] && data['actor']['account'] && data['actor']['account']['agentEnvironment'] && data['actor']['account']['agentEnvironment']['modules']) {
                const moduleResults = data['actor']['account']['agentEnvironment']['modules']['results'];
                for (const result of moduleResults || []) {
                    if (result['loadedModules'].length > 0) {
                        const {name, host} = result['details'];
                        const appName = name.replace(/^java:/, '').replace(/:\d+$/, '');
                        const entityGuids = result['applicationGuids'];

                        for (const module of result['loadedModules']) {
                            if (!entityGuids || entityGuids.length < 1) {
                                process.stdout.write(`\nWarning: result w/out a guid found:\t${appName}\t${host}\t${module['name']}\t${module['version']}      `);
                            }

                            for (const guid of entityGuids) {
                                if (!state.applications[guid]) {
                                  // There are rare cases where entitySearch doesn't return every application
                                  // If we find one of those, construct an application record from the data we have here
                                  const applicationId = getApplicationIdFromGuid(guid);
                                  state.applications[guid] = {
                                    accountId,
                                    guid,
                                    name: appName,
                                    applicationId,
                                    nrUrl: (applicationId) ? `https://rpm.newrelic.com/accounts/${accountId}/applications/${applicationId}/environment` : ''
                                  }
                                }

                                const application = state.applications[guid];

                                application['log4jJar'] = module['name'];
                                application['log4jJarVersion'] = module['version'];
                                if (module['attributes']) {
                                    for (const attribute of module['attributes']) {
                                        if (attribute['name'] === 'sha1Checksum' && attribute['value']) {
                                            application['log4jJarSha1'] = attribute['value'];
                                        }
                                        if (attribute['name'] === 'sha512Checksum' && attribute['value']) {
                                            application['log4jJarSha512'] = attribute['value'];
                                        }
                                    }
                                }
                            }
                        }
                    }
                }
        
                const cursor = data['actor']['account']['agentEnvironment']['modules']['nextCursor'];
                if (cursor) {
                    const glyphs = '|/-\\';
                    process.stdout.write(`\b\b\b ${glyphs.charAt(batch % glyphs.length)} `);
                    batch += 1;
                    data = await nerdgraphQuery(state.apiKey, QUERIES.getMoreLog4jmodulesInAccount, {accountId, cursor});
                } else {
                    break;
                }
            }
        } catch (err) {
            process.stderr.write(`\nError fetching data for account ${accountId}: ${err.toString()}\n`);
        }
    }

    process.stdout.write(`\rScanning modules (${accountCount} of ${accountCount})... done.                  \n`);

    writeResults(state);
}

/**
 * Write discovered results to json and/or csv file(s).
 * 
 * Files will be named `log4j_scan_<ISO_timestamp>.[json|csv]`.
 * 
 * Use `--json` and/or `--csv` command line arguments to specify output format(s). Default is CSV.
 * Use `--all-services` command line argument to output all discovered services, regardless of whether they contain log4j-core.
 * 
 * @param state - object containing `scanStarted` timestamp and `applications` dictionary
 */
function writeResults(state) {
    const useJson = process.argv.includes('--json');
    const useCsv = process.argv.includes('--csv') || !useJson;
    const includeAllApplications = process.argv.includes('--all-services');

    const applications = Object.values(state.applications);
    const vulnerableApplications = applications.filter(a => a['log4jJar']);

    state.scanCompleted = Date.now();
    state.scanDurationSec = Math.ceil((state.scanCompleted - state.scanStarted) / 1000);

    process.stdout.write(`\nOK, scan took ${state.scanDurationSec} seconds. Found ${vulnerableApplications.length} services with log4j-core.\n`);
    const fileTimestamp = new Date().toISOString().replace(/\:/g, '-');

    if (useJson) {
        const outputFile = `log4j_scan_${state.region}_${fileTimestamp}.json`;
        fs.writeFileSync(
            outputFile,
            JSON.stringify((includeAllApplications) ? applications : vulnerableApplications, null, 2)
        );
        process.stdout.write(`Wrote results to ${outputFile}\n`);
    }

    if (useCsv) {
<<<<<<< HEAD
        const columns = ['accountId', 'applicationId', 'name', 'examinedInstances', 'upgradedInstances', 'mitigatedInstances', 'agentVersion', 'log4jJar', 'log4jJarVersion', 'log4jJarSha1', 'log4jJarSha512', 'nrUrl'];
=======
        const columns = ['accountId', 'applicationId', 'name', 'agentVersion', 'log4jJar', 'log4jJarVersion', 'log4jJarSha1', 'log4jJarSha512', 'nrUrl'];
>>>>>>> 741cde3f
        const outputFile = `log4j_scan_${state.region}_${fileTimestamp}.csv`;
        // DIY rather than depend on a csv module
        fs.writeFileSync(
            outputFile,
            toCSV(columns, (includeAllApplications) ? applications : vulnerableApplications)
        );
        process.stdout.write(`Wrote results to ${outputFile}\n`);
    }
}

/**
 * Run a graphQl query against the NewRelic API.
 * 
 * @param {in} apiKey - New Relic API key
 * @param {in} query - GraphQL query
 * @param {in} variables - (optional) an object containing variables for the GraphQL query
 */
async function nerdgraphQuery(apiKey, query, variables={}) {
    const payload = JSON.stringify({query, variables});
      
    try {
        var prms = buildRequestPromise(apiKey, payload);
        var response = await prms;
        if (response.errors) {
            process.stderr.write(`\nError returned from API: ${JSON.stringify(response.errors)}\n`);
        }
        if (response.data) {
            return response.data;
        }
    } catch (err) {
        process.stderr.write(`\nException processing API call: ${err.toString()}\n`);
    }

    // We hit occasional networking issues that lead to timeouts or other transient issues
    // So, if the query failed try it again one time
    try {
      var prms = buildRequestPromise(apiKey, payload);
      var response = await prms;
      if (response.data) {
          return response.data;
      }
  } catch (err) {
      process.stderr.write(`\nException processing API call: ${err.toString()}\n`);
  }

  return undefined;
}

/**
 * Build a promise that will send the provided payload to nerdgraph and resolve to the response body.
 * 
 * @param apiKey - New Relic User API key for executing a nerdgraph query
 * @param payload - string containing the json-encoded graphql payload
 * @returns a Promise that, when resolved, will execute the requests and return the deserialized json response
 */
function buildRequestPromise(apiKey, payload) {
  const options = {
    method: 'POST',
    headers: {
        'Content-Type': 'application/json',
        'Content-Length': payload.length,
        'API-Key': apiKey,
        'NewRelic-Requesting-Services': 'nr-find-log4j'
    }
  };

  return new Promise((resolve, reject) => {
    const req = https.request(NERDGRAPH_URL, options, (res) => {
        let body = '';

        res.on('data', (chunk) => {
            body += chunk;
        });

        res.on('end', () => {
            resolve(JSON.parse(body));
        });
    });

    req.on('error', (err) => {
        reject(err);
    });

    req.write(payload)
    req.end();
  });
}

/**
 * Return a comma-separated string of the unique, non-null, non-blank arguments passed in.
 *
 * @returns a string containing 0 or more args, separated by commas
 */
function concatNoneOrMore(a, b, c, d, e, f) {
    const vals = [a, b, c, d, e, f].filter(v => v !== undefined && v !== null && v !== '');
    return [... new Set(vals)].join(',');
}

/**
 * Generate a CSV-formatted string containing one column for each element of `columns` and a row for each object of `data`.
 * 
 * Suitable for generating relatively small (fit in memory) CSVs. Does not handle 100% of CSV formatting edge cases (newlines in strings, e.g.).
 * 
 * @param {in} columns - ordered array of column names to put in the CSV
 * @param {in} data - array of objects that will be rows in the CSV, containing keys from the `columns` param
 * @returns a string containing the CSV contents
 */
function toCSV(columns, data) {
    var output = columns.map(escapeCsv).join(',') + '\n';
    for (const row of data) {
        output += columns.map(c => escapeCsv(row[c])).join(',') + '\n';
    }
    return output;
}

/**
 * Safely escape a value to be included in a CSV file.
 * 
 * Wraps strings that contain commas with " and escapes " chars inside wrapped strings.
 * Also converts undefined and null values to empty strings.
 * 
 * @param {in} s string to escape
 * @returns a string suitable for inclusion in a CSV cell
 */
function escapeCsv(s) {
    if (s === undefined || s === null) {
        return '';
    } else if (typeof(s) === 'string' && s.includes(',')) {
        return `"${s.replace(/"/g, '""')}"`;
    } else {
        return s;
    }
}

/**
 * Extract the APM applicationId from a New Relic entity guid.
 * @param {in} guid 
 * @returns applicationId, or undefined on failure
 */
function getApplicationIdFromGuid(guid) {
  if (!guid) return undefined;

  try {
    const decodedString = atob(guid);
    const splitString = decodedString.split("|");
    return parseInt(splitString[3]);
  } catch (err) {
    return undefined;
  }
};


// Kick off the application
try {
    process.stdout.write(INTRO_TEXT);

    requestRegion(STATE);
} catch (err) {
    process.stderr.write(`Uncaught runtime error: ${err.toString()}\n`);
    process.exit(2);
}<|MERGE_RESOLUTION|>--- conflicted
+++ resolved
@@ -498,11 +498,7 @@
     }
 
     if (useCsv) {
-<<<<<<< HEAD
-        const columns = ['accountId', 'applicationId', 'name', 'examinedInstances', 'upgradedInstances', 'mitigatedInstances', 'agentVersion', 'log4jJar', 'log4jJarVersion', 'log4jJarSha1', 'log4jJarSha512', 'nrUrl'];
-=======
-        const columns = ['accountId', 'applicationId', 'name', 'agentVersion', 'log4jJar', 'log4jJarVersion', 'log4jJarSha1', 'log4jJarSha512', 'nrUrl'];
->>>>>>> 741cde3f
+        const columns = ['accountId', 'applicationId', 'name', 'agentVersion', 'examinedInstances', 'upgradedInstances', 'mitigatedInstances', 'agentVersion', 'log4jJar', 'log4jJarVersion', 'log4jJarSha1', 'log4jJarSha512', 'nrUrl'];
         const outputFile = `log4j_scan_${state.region}_${fileTimestamp}.csv`;
         // DIY rather than depend on a csv module
         fs.writeFileSync(
